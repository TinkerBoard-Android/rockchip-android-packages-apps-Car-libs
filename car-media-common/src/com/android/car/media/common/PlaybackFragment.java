/*
 * Copyright 2018 The Android Open Source Project
 *
 * Licensed under the Apache License, Version 2.0 (the "License");
 * you may not use this file except in compliance with the License.
 * You may obtain a copy of the License at
 *
 *      http://www.apache.org/licenses/LICENSE-2.0
 *
 * Unless required by applicable law or agreed to in writing, software
 * distributed under the License is distributed on an "AS IS" BASIS,
 * WITHOUT WARRANTIES OR CONDITIONS OF ANY KIND, either express or implied.
 * See the License for the specific language governing permissions and
 * limitations under the License.
 */

package com.android.car.media.common;

import static com.android.car.arch.common.LiveDataFunctions.mapNonNull;

import android.app.Application;
import android.car.Car;
import android.content.Intent;
import android.graphics.Bitmap;
import android.os.Bundle;
import android.view.LayoutInflater;
import android.view.View;
import android.view.ViewGroup;
import android.widget.TextView;

import androidx.annotation.NonNull;
import androidx.annotation.Nullable;
import androidx.fragment.app.Fragment;
import androidx.fragment.app.FragmentActivity;
import androidx.lifecycle.AndroidViewModel;
import androidx.lifecycle.LiveData;
import androidx.lifecycle.ViewModelProviders;

import com.android.car.media.common.playback.AlbumArtLiveData;
import com.android.car.media.common.playback.PlaybackViewModel;
import com.android.car.media.common.source.MediaSource;
import com.android.car.media.common.source.MediaSourceViewModel;

import com.bumptech.glide.request.target.Target;

/**
 * {@link Fragment} that can be used to display and control the currently playing media item. Its
 * requires the android.Manifest.permission.MEDIA_CONTENT_CONTROL permission be held by the hosting
 * application.
 */
public class PlaybackFragment extends Fragment {

    private MediaSourceViewModel mMediaSourceViewModel;

    @Nullable
    @Override
    public View onCreateView(@NonNull LayoutInflater inflater, @Nullable ViewGroup container,
            Bundle savedInstanceState) {
        FragmentActivity activity = requireActivity();
        PlaybackViewModel playbackViewModel =
                ViewModelProviders.of(activity).get(PlaybackViewModel.class);
        mMediaSourceViewModel = ViewModelProviders.of(activity).get(
                MediaSourceViewModel.class);
        playbackViewModel.setMediaController(mMediaSourceViewModel.getMediaController());

        ViewModel innerViewModel = ViewModelProviders.of(activity).get(ViewModel.class);
        innerViewModel.init(mMediaSourceViewModel, playbackViewModel);

        View view = inflater.inflate(R.layout.playback_fragment, container, false);

        PlaybackControls playbackControls = view.findViewById(R.id.playback_controls);
        playbackControls.setModel(playbackViewModel, getViewLifecycleOwner());

        TextView appName = view.findViewById(R.id.app_name);
        innerViewModel.getAppName().observe(getViewLifecycleOwner(), appName::setText);

        TextView title = view.findViewById(R.id.title);
        innerViewModel.getTitle().observe(getViewLifecycleOwner(), title::setText);

        TextView subtitle = view.findViewById(R.id.subtitle);
        innerViewModel.getSubtitle().observe(getViewLifecycleOwner(), subtitle::setText);

        CrossfadeImageView albumBackground = view.findViewById(R.id.album_background);
        innerViewModel.getAlbumArt().observe(getViewLifecycleOwner(),
                albumArt -> albumBackground.setImageBitmap(albumArt, true));
<<<<<<< HEAD
        LiveData<Intent> openIntent = innerViewModel.getOpenIntent();
        openIntent.observe(getViewLifecycleOwner(), intent -> {
            // Ensure open intent data stays fresh while view is clickable.
        });
        albumBackground.setOnClickListener(v -> {
            Intent intent = openIntent.getValue();
            if (intent != null
                    && intent.resolveActivity(requireActivity().getPackageManager()) != null) {
                startActivity(intent);
            }
        });
=======
        albumBackground.setOnClickListener(
                // Let the Media center trampoline figure out what to open.
                v -> startActivity(new Intent(Car.CAR_INTENT_ACTION_MEDIA_TEMPLATE)));
>>>>>>> 2e5a6acc
        return view;
    }

    /**
     * ViewModel for the PlaybackFragment
     */
    public static class ViewModel extends AndroidViewModel {

        private LiveData<MediaSource> mMediaSource;
        private LiveData<CharSequence> mAppName;
        private LiveData<Bitmap> mAppIcon;
        private LiveData<CharSequence> mTitle;
        private LiveData<CharSequence> mSubtitle;
        private LiveData<Bitmap> mAlbumArt;

        private PlaybackViewModel mPlaybackViewModel;
        private MediaSourceViewModel mMediaSourceViewModel;

        public ViewModel(Application application) {
            super(application);
        }

        void init(MediaSourceViewModel mediaSourceViewModel, PlaybackViewModel playbackViewModel) {
            if (mMediaSourceViewModel == mediaSourceViewModel
                    && mPlaybackViewModel == playbackViewModel) {
                return;
            }
            mPlaybackViewModel = playbackViewModel;
            mMediaSourceViewModel = mediaSourceViewModel;
            mMediaSource = mMediaSourceViewModel.getPrimaryMediaSource();
            mAppName = mapNonNull(mMediaSource, MediaSource::getName);
            mAppIcon = mapNonNull(mMediaSource, MediaSource::getRoundPackageIcon);
            mTitle = mapNonNull(playbackViewModel.getMetadata(), MediaItemMetadata::getTitle);
            mSubtitle = mapNonNull(playbackViewModel.getMetadata(), MediaItemMetadata::getSubtitle);
            mAlbumArt = AlbumArtLiveData.getAlbumArt(getApplication(),
                    Target.SIZE_ORIGINAL, Target.SIZE_ORIGINAL, false,
                    playbackViewModel.getMetadata());
        }

        LiveData<CharSequence> getAppName() {
            return mAppName;
        }

        LiveData<Bitmap> getAppIcon() {
            return mAppIcon;
        }

        LiveData<CharSequence> getTitle() {
            return mTitle;
        }

        LiveData<CharSequence> getSubtitle() {
            return mSubtitle;
        }

        LiveData<Bitmap> getAlbumArt() {
            return mAlbumArt;
        }
    }
}<|MERGE_RESOLUTION|>--- conflicted
+++ resolved
@@ -83,23 +83,9 @@
         CrossfadeImageView albumBackground = view.findViewById(R.id.album_background);
         innerViewModel.getAlbumArt().observe(getViewLifecycleOwner(),
                 albumArt -> albumBackground.setImageBitmap(albumArt, true));
-<<<<<<< HEAD
-        LiveData<Intent> openIntent = innerViewModel.getOpenIntent();
-        openIntent.observe(getViewLifecycleOwner(), intent -> {
-            // Ensure open intent data stays fresh while view is clickable.
-        });
-        albumBackground.setOnClickListener(v -> {
-            Intent intent = openIntent.getValue();
-            if (intent != null
-                    && intent.resolveActivity(requireActivity().getPackageManager()) != null) {
-                startActivity(intent);
-            }
-        });
-=======
         albumBackground.setOnClickListener(
                 // Let the Media center trampoline figure out what to open.
                 v -> startActivity(new Intent(Car.CAR_INTENT_ACTION_MEDIA_TEMPLATE)));
->>>>>>> 2e5a6acc
         return view;
     }
 
